--- conflicted
+++ resolved
@@ -1,4 +1,3 @@
-<<<<<<< HEAD
 <img width="600" alt="kan_plot" src="https://github.com/KindXiaoming/pykan/assets/23551623/a2d2d225-b4d2-4c1e-823e-bc45c7ea96f9">
 
 # Kolmogorov-Arnold Networks (KANs)
@@ -159,163 +158,4 @@
 
 The most common question I've been asked lately is whether KANs will be next-gen LLMs. I don't have good intuition about this. KANs are designed for applications where one cares about high accuracy and/or interpretability. We do care about LLM interpretability for sure, but interpretability can mean wildly different things for LLM and for science. Do we care about high accuracy for LLMs? I don't know, scaling laws seem to imply so, but probably not too high precision. Also, accuracy can also mean different things for LLM and for science. This subtlety makes it hard to directly transfer conclusions in our paper to LLMs, or machine learning tasks in general. However, I would be very happy if you have enjoyed the high-level idea (learnable activation functions on edges, or interacting with AI for scientific discoveries), which is not necessariy *the future*, but can hopefully inspire and impact *many possible futures*. As a physicist, the message I want to convey is less of "KANs are great", but more of "try thinking of current architectures critically and seeking fundamentally different alternatives that can do fun and/or useful stuff".
 
-I would like to welcome people to be critical of KANs, but also to be critical of critiques as well. Practice is the only criterion for testing understanding (实践是检验真理的唯一标准). We don't know many things beforehand until they are really tried and shown to be succeeding or failing. As much as I'm willing to see success mode of KANs, I'm equally curious about failure modes of KANs, to better understand the boundaries. KANs and MLPs cannot replace each other (as far as I can tell); they each have advantages in some settings and limitations in others. I would be intrigued by a theoretical framework that encompasses both and could even suggest new alternatives (physicists love unified theories, sorry :).
-=======
-<img width="600" alt="kan_plot" src="https://github.com/KindXiaoming/pykan/assets/23551623/a2d2d225-b4d2-4c1e-823e-bc45c7ea96f9">
-
-# Kolmogorov-Arnold Networks (KANs)
-
-This is the github repo for the paper ["KAN: Kolmogorov-Arnold Networks"](https://arxiv.org/abs/2404.19756). Find the documentation [here](https://kindxiaoming.github.io/pykan/). Here's [author's note](https://github.com/KindXiaoming/pykan?tab=readme-ov-file#authors-note) responding to current hype of KANs.
-
-Kolmogorov-Arnold Networks (KANs) are promising alternatives of Multi-Layer Perceptrons (MLPs). KANs have strong mathematical foundations just like MLPs: MLPs are based on the universal approximation theorem, while KANs are based on Kolmogorov-Arnold representation theorem. KANs and MLPs are dual: KANs have activation functions on edges, while MLPs have activation functions on nodes. This simple change makes KANs better (sometimes much better!) than MLPs in terms of both model **accuracy** and **interpretability**. A quick intro of KANs [here](https://kindxiaoming.github.io/pykan/intro.html).
-
-<img width="1163" alt="mlp_kan_compare" src="https://github.com/KindXiaoming/pykan/assets/23551623/695adc2d-0d0b-4e4b-bcff-db2c8070f841">
-
-## Accuracy
-**KANs have faster scaling than MLPs. KANs have better accuracy than MLPs with fewer parameters.**
-
-Please set `torch.set_default_dtype(torch.float64)` if you want high precision.
-
-**Example 1: fitting symbolic formulas**
-<img width="1824" alt="Screenshot 2024-04-30 at 10 55 30" src="https://github.com/KindXiaoming/pykan/assets/23551623/e1fc3dcc-c1f6-49d5-b58e-79ff7b98a49b">
-
-**Example 2: fitting special functions**
-<img width="1544" alt="Screenshot 2024-04-30 at 11 07 20" src="https://github.com/KindXiaoming/pykan/assets/23551623/b2124337-cabf-4e00-9690-938e84058a91">
-
-**Example 3: PDE solving**
-<img width="1665" alt="Screenshot 2024-04-30 at 10 57 25" src="https://github.com/KindXiaoming/pykan/assets/23551623/5da94412-c409-45d1-9a60-9086e11d6ccc">
-
-**Example 4: avoid catastrophic forgetting**
-<img width="1652" alt="Screenshot 2024-04-30 at 11 04 36" src="https://github.com/KindXiaoming/pykan/assets/23551623/57d81de6-7cff-4e55-b8f9-c4768ace2c77">
-
-## Interpretability
-**KANs can be intuitively visualized. KANs offer interpretability and interactivity that MLPs cannot provide. We can use KANs to potentially discover new scientific laws.**
-
-**Example 1: Symbolic formulas**
-<img width="1510" alt="Screenshot 2024-04-30 at 11 04 56" src="https://github.com/KindXiaoming/pykan/assets/23551623/3cfd1ca2-cd3e-4396-845e-ef8f3a7c55ef">
-
-**Example 2: Discovering mathematical laws of knots**
-<img width="1443" alt="Screenshot 2024-04-30 at 11 05 25" src="https://github.com/KindXiaoming/pykan/assets/23551623/80451ac2-c5fd-45b9-89a7-1637ba8145af">
-
-**Example 3: Discovering physical laws of Anderson localization**
-<img width="1295" alt="Screenshot 2024-04-30 at 11 05 53" src="https://github.com/KindXiaoming/pykan/assets/23551623/8ee507a0-d194-44a9-8837-15d7f5984301">
-
-**Example 4: Training of a three-layer KAN**
-
-![kan_training_low_res](https://github.com/KindXiaoming/pykan/assets/23551623/e9f215c7-a393-46b9-8528-c906878f015e)
-
-
-
-## Installation
-Pykan can be installed via PyPI or directly from GitHub. 
-
-**Pre-requisites:**
-
-```
-Python 3.9.7 or higher
-pip
-```
-
-**Installation via github**
-
-```
-python -m venv pykan-env
-source pykan-env/bin/activate  # On Windows use `pykan-env\Scripts\activate`
-pip install git+https://github.com/KindXiaoming/pykan.git
-```
-
-**Installation via PyPI:**
-```
-python -m venv pykan-env
-source pykan-env/bin/activate  # On Windows use `pykan-env\Scripts\activate`
-pip install pykan
-```
-Requirements
-
-```python
-# python==3.9.7
-matplotlib==3.6.2
-numpy==1.24.4
-scikit_learn==1.1.3
-setuptools==65.5.0
-sympy==1.11.1
-torch==2.2.2
-tqdm==4.66.2
-```
-
-After activating the virtual environment, you can install specific package requirements as follows:
-```python
-pip install -r requirements.txt
-```
-
-**Optional: Conda Environment Setup**
-For those who prefer using Conda:
-```
-conda create --name pykan-env python=3.9.7
-conda activate pykan-env
-pip install git+https://github.com/KindXiaoming/pykan.git  # For GitHub installation
-# or
-pip install pykan  # For PyPI installation
-```
-
-## Computation requirements
-
-Examples in [tutorials](tutorials) are runnable on a single CPU typically less than 10 minutes. All examples in the paper are runnable on a single CPU in less than one day. Training KANs for PDE is the most expensive and may take hours to days on a single CPU. We use CPUs to train our models because we carried out parameter sweeps (both for MLPs and KANs) to obtain Pareto Frontiers. There are thousands of small models which is why we use CPUs rather than GPUs. Admittedly, our problem scales are smaller than typical machine learning tasks, but are typical for science-related tasks. In case the scale of your task is large, it is advisable to use GPUs.
-
-## Documentation
-The documentation can be found [here](https://kindxiaoming.github.io/pykan/).
-
-## Tutorials
-
-**Quickstart**
-
-Get started with [hellokan.ipynb](./hellokan.ipynb) notebook.
-
-**More demos**
-
-More Notebook tutorials can be found in [tutorials](tutorials).
-
-## Advice on hyperparameter tuning
-Many intuition about MLPs and other networks may not directy transfer to KANs. So how can I tune the hyperparameters effectively? Here is my general advice based on my experience playing with the problems reported in the paper. Since these problems are relatively small-scale and science-oriented, it is likely that my advice is not suitable to your case. But I want to at least share my experience such that users can have better clues where to start and what to expect from tuning hyperparameters.
-
-* Start from a simple setup (small KAN shape, small grid size, small data, no reguralization `lamb=0`). This is very different from MLP literature, where people by default use widths of order `O(10^2)` or higher. For example, if you have a task with 5 inputs and 1 outputs, I would try something as simple as `KAN(width=[5,1,1], grid=3, k=3)`. If it doesn't work, I would gradually first increase width. If that still doesn't work, I would consider increasing depth. You don't need to be this extreme, if you have better understanding about the complexity of your task.
-
-* Once an acceptable performance is achieved, you could then try refining your KAN (more accurate or more interpretable).
-
-* If you care about accuracy, try grid extention technique. An example is [here](https://kindxiaoming.github.io/pykan/Examples/Example_1_function_fitting.html). But watch out for overfitting, see below.
-
-* If you care about interpretability, try sparsifying the network with, e.g., `model.train(lamb=0.01)`. It would also be advisable to try increasing lamb gradually. After training with sparsification, plot it, if you see some neurons that are obvious useless, you may call `pruned_model = model.prune()` to get the pruned model. You can then further train (either to encourage accuracy or encouarge sparsity), or do symbolic regression.
-
-* I also want to emphasize that accuracy and interpretability (and also parameter efficiency) are not necessarily contradictory, e.g., Figure 2.3 in [our paper](https://arxiv.org/pdf/2404.19756). They can be positively correlated in some cases but in other cases may dispaly some tradeoff. So it would be good not to be greedy and aim for one goal at a time. However, if you have a strong reason why you believe pruning (interpretability) can also help accuracy, you may want to plan ahead, such that even if your end goal is accuracy, you want to push interpretability first. 
-
-* Once you get a quite good result, try increasing data size and have a final run, which should give you even better results!
-
-Disclaimer: Try the simplest thing first is the mindset of physicists, which could be personal/biased but I find this mindset quite effective and make things well-controlled for me. Also, The reason why I tend to choose a small dataset at first is to get faster feedback in the debugging stage (my initial implementation is slow, after all!). The hidden assumption is that a small dataset behaves qualitatively similar to a large dataset, which is not necessarily true in general, but usually true in small-scale problems that I have tried. To know if your data is sufficient, see the next paragraph.
-
-Another thing that would be good to keep in mind is that please constantly checking if your model is in underfitting or overfitting regime. If there is a large gap between train/test losses, you probably want to increase data or reduce model (`grid` is more important than `width`, so first try decreasing `grid`, then `width`). This is also the reason why I'd love to start from simple models to make sure that the model is first in underfitting regime and then gradually expands to the "Goldilocks zone".
-
-## Citation
-```python
-@article{liu2024kan,
-  title={KAN: Kolmogorov-Arnold Networks},
-  author={Liu, Ziming and Wang, Yixuan and Vaidya, Sachin and Ruehle, Fabian and Halverson, James and Solja{\v{c}}i{\'c}, Marin and Hou, Thomas Y and Tegmark, Max},
-  journal={arXiv preprint arXiv:2404.19756},
-  year={2024}
-}
-```
-
-## Contact
-If you have any questions, please contact zmliu@mit.edu
-
-## Author's note
-I would like to thank everyone who's interested in KANs. When I designed KANs and wrote codes, I have math & physics examples (which are quite small scale!) in mind, so did not consider much optimization in efficiency or reusability. It's so honored to receive this unwarranted attention, which is way beyond my expectation. So I accept any criticism from people complaning about the efficiency and resuability of the codes, my apology. My only hope is that you find `model.plot()` fun to play with :).
-
-For users who are interested in scientific discoveries and scientific computing (the orginal users intended for), I'm happy to hear your applications and collaborate. This repo will continue remaining mostly for this purpose, probably without signifiant updates for efficiency. In fact, there are already implmentations like [efficientkan](https://github.com/Blealtan/efficient-kan) or [fouierkan](https://github.com/GistNoesis/FourierKAN/) that look promising for improving efficiency.
-
-For users who are machine learning focus, I have to be honest that KANs are likely not a simple plug-in that can be used out-of-the box (yet). Hyperparameters need tuning, and more tricks special to your applications should be introduced. For example, [GraphKAN](https://github.com/WillHua127/GraphKAN-Graph-Kolmogorov-Arnold-Networks) suggests that KANs should better be used in latent space (need embedding and unembedding linear layers after inputs and before outputs). [KANRL](https://github.com/riiswa/kanrl) suggests that some trainable parameters should better be fixed in reinforcement learning to increase training stability. The extra tricks required by KAN (e.g., grid updates and grid extension) beyond MLPs make it sometimes confusing on how to use them so we should be extra careful, e.g., [Prof. George Karniadakis' post on LinkedIn](https://www.linkedin.com/feed/update/urn:li:activity:7196684191479070721/) and [my response](https://www.linkedin.com/feed/update/urn:li:activity:7197097659017379840/) is an example.
-
-The most common question I've been asked lately is whether KANs will be next-gen LLMs. I don't have good intuition about this. KANs are designed for applications where one cares about high accuracy and/or interpretability. We do care about LLM interpretability for sure, but interpretability can mean wildly different things for LLM and for science. Do we care about high accuracy for LLMs? I don't know, scaling laws seem to imply so, but probably not too high precision. Also, accuracy can also mean different things for LLM and for science. This subtlety makes it hard to directly transfer conclusions in our paper to LLMs, or machine learning tasks in general. However, I would be very happy if you have enjoyed the high-level idea (learnable activation functions on edges, or interacting with AI for scientific discoveries), which is not necessariy *the future*, but can hopefully inspire and impact *many possible futures*. As a physicist, the message I want to convey is less of "KANs are great", but more of "try thinking of current architectures critically and seeking fundamentally different alternatives that can do fun and/or useful stuff".
-
-I would like to welcome people to be critical of KANs, but also to be critical of critiques as well. Practice is the only criterion for testing understanding (实践是检验真理的唯一标准). We don't know many things beforehand until they are really tried and shown to be succeeding or failing. As much as I'm willing to see success mode of KANs, I'm equally curious about failure modes of KANs, to better understand the boundaries. KANs and MLPs cannot replace each other (as far as I can tell); they each have advantages in some settings and limitations in others. I would be intrigued by a theoretical framework that encompasses both and could even suggest new alternatives (physicists love unified theories, sorry :).
-
->>>>>>> f6ac7e25
+I would like to welcome people to be critical of KANs, but also to be critical of critiques as well. Practice is the only criterion for testing understanding (实践是检验真理的唯一标准). We don't know many things beforehand until they are really tried and shown to be succeeding or failing. As much as I'm willing to see success mode of KANs, I'm equally curious about failure modes of KANs, to better understand the boundaries. KANs and MLPs cannot replace each other (as far as I can tell); they each have advantages in some settings and limitations in others. I would be intrigued by a theoretical framework that encompasses both and could even suggest new alternatives (physicists love unified theories, sorry :).